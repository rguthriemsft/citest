--- conflicted
+++ resolved
@@ -56,44 +56,6 @@
 
     return observation.objects
 
-
-<<<<<<< HEAD
-=======
-    # """Specify a resource instance to inspect later.
-    # example of az command that will be leveraged :
-    # Name / Resource Group / Type
-    # az vm show -g resource_group --name name_of_the_object
-
-    # Args:
-    # type: name for this Azure resource type.
-    # name: the name of the specified resource instance to inspect.
-
-    # Return:
-    # An jc.AzObjectObserver object to return the specified resource details when called.
-    # """
-    # resgroup = None
-    # if extra_args is None:
-    #     extra_args = []
-
-    # if self.__az.command_needs_resgroup(type, 'show'):
-    #     resgroup = self.__az.resgroup
-    # try:
-    #     if extra_args.index('-g') >= 0:
-    #         resgroup = None
-    # except ValueError:
-    #     pass
-
-    # show_cmd = ['list']
-    # if name:
-    #     show_cmd.append(name)
-
-    # cmd = self.__az.build_az_command_args(
-    #     type, show_cmd + extra_args,
-    #     resgroup=self.__az.resgroup, location=location)
-    # return AzObjectObserver(self.__az, cmd)
-
-
->>>>>>> 3797cf91
 class AzClauseBuilder(jc.ContractClauseBuilder):
   """A ContractClause that facilitate observing the Azure state """
 
